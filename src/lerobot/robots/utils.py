# Copyright 2024 The HuggingFace Inc. team. All rights reserved.
#
# Licensed under the Apache License, Version 2.0 (the "License");
# you may not use this file except in compliance with the License.
# You may obtain a copy of the License at
#
#     http://www.apache.org/licenses/LICENSE-2.0
#
# Unless required by applicable law or agreed to in writing, software
# distributed under the License is distributed on an "AS IS" BASIS,
# WITHOUT WARRANTIES OR CONDITIONS OF ANY KIND, either express or implied.
# See the License for the specific language governing permissions and
# limitations under the License.

import logging
from pprint import pformat
from typing import cast

from lerobot.utils.import_utils import make_device_from_device_class

from .config import RobotConfig
from .robot import Robot


def make_robot_from_config(config: RobotConfig) -> Robot:
    # TODO(Steven): Consider just using the make_device_from_device_class for all types
    if config.type == "koch_follower":
        from .koch_follower import KochFollower

        return KochFollower(config)
    elif config.type == "so100_follower":
        from .so100_follower import SO100Follower

        return SO100Follower(config)
    elif config.type == "so101_follower":
        from .so101_follower import SO101Follower

        return SO101Follower(config)
    elif config.type == "lekiwi":
        from .lekiwi import LeKiwi

        return LeKiwi(config)
<<<<<<< HEAD
    elif config.type == "lerover":
        from .lerover import LeRover

        return LeRover(config)
    elif config.type == "lerover_client":
        from .lerover import LeRoverClient

        return LeRoverClient(config)
    elif config.type == "stretch3":
        from .stretch3 import Stretch3Robot

        return Stretch3Robot(config)
    elif config.type == "viperx":
        from .viperx import ViperX

        return ViperX(config)
=======
>>>>>>> 12f2f357
    elif config.type == "hope_jr_hand":
        from .hope_jr import HopeJrHand

        return HopeJrHand(config)
    elif config.type == "hope_jr_arm":
        from .hope_jr import HopeJrArm

        return HopeJrArm(config)
    elif config.type == "bi_so100_follower":
        from .bi_so100_follower import BiSO100Follower

        return BiSO100Follower(config)
    elif config.type == "reachy2":
        from .reachy2 import Reachy2Robot

        return Reachy2Robot(config)
    elif config.type == "mock_robot":
        from tests.mocks.mock_robot import MockRobot

        return MockRobot(config)
    else:
        try:
            return cast(Robot, make_device_from_device_class(config))
        except Exception as e:
            raise ValueError(f"Error creating robot with config {config}: {e}") from e


# TODO(pepijn): Move to pipeline step to make sure we don't have to do this in the robot code and send action to robot is clean for use in dataset
def ensure_safe_goal_position(
    goal_present_pos: dict[str, tuple[float, float]], max_relative_target: float | dict[str, float]
) -> dict[str, float]:
    """Caps relative action target magnitude for safety."""

    if isinstance(max_relative_target, float):
        diff_cap = dict.fromkeys(goal_present_pos, max_relative_target)
    elif isinstance(max_relative_target, dict):
        if not set(goal_present_pos) == set(max_relative_target):
            raise ValueError("max_relative_target keys must match those of goal_present_pos.")
        diff_cap = max_relative_target
    else:
        raise TypeError(max_relative_target)

    warnings_dict = {}
    safe_goal_positions = {}
    for key, (goal_pos, present_pos) in goal_present_pos.items():
        diff = goal_pos - present_pos
        max_diff = diff_cap[key]
        safe_diff = min(diff, max_diff)
        safe_diff = max(safe_diff, -max_diff)
        safe_goal_pos = present_pos + safe_diff
        safe_goal_positions[key] = safe_goal_pos
        if abs(safe_goal_pos - goal_pos) > 1e-4:
            warnings_dict[key] = {
                "original goal_pos": goal_pos,
                "safe goal_pos": safe_goal_pos,
            }

    if warnings_dict:
        logging.warning(
            "Relative goal position magnitude had to be clamped to be safe.\n"
            f"{pformat(warnings_dict, indent=4)}"
        )

    return safe_goal_positions<|MERGE_RESOLUTION|>--- conflicted
+++ resolved
@@ -40,25 +40,6 @@
         from .lekiwi import LeKiwi
 
         return LeKiwi(config)
-<<<<<<< HEAD
-    elif config.type == "lerover":
-        from .lerover import LeRover
-
-        return LeRover(config)
-    elif config.type == "lerover_client":
-        from .lerover import LeRoverClient
-
-        return LeRoverClient(config)
-    elif config.type == "stretch3":
-        from .stretch3 import Stretch3Robot
-
-        return Stretch3Robot(config)
-    elif config.type == "viperx":
-        from .viperx import ViperX
-
-        return ViperX(config)
-=======
->>>>>>> 12f2f357
     elif config.type == "hope_jr_hand":
         from .hope_jr import HopeJrHand
 
